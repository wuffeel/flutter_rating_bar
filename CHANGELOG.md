--- conflicted
+++ resolved
@@ -1,10 +1,8 @@
-<<<<<<< HEAD
-## 3.0.0+2
+## 3.1.0
 * **FIXED** `unratedColor` not working for colors with alpha [Issue #15](https://github.com/sarbagyastha/flutter_rating_bar/issues/15).
-=======
+
 ## 3.0.1+1
 * Added `minRating` and `maxRating` properties to `RatingBar`.
->>>>>>> 67c21552
 
 ## 3.0.0+1
 * **FIXED** Issue with scrollable views [Issue #18](https://github.com/sarbagyastha/flutter_rating_bar/issues/18).
